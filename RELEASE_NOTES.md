<<<<<<< HEAD
## v2.20.0

* For detecting the wifi interface (e.g. 'en0'), replace networksetup with system_profiler.
* For listing available networks, replace Swift script with system_profiler. Now sorts in signal strength order and removes duplicates.
* Cleanup and refactoring in BaseModel and CommandLineInterface.
=======
## v2.19.1

* Fix connected_network_name when wifi is on but no network is connected.

>>>>>>> 1ffe9b1e

## v2.19.0

* Replace `networksetup` with Swift script for connecting to a network.
* For getting connected network name, replace `networksetup` with `ipconfig`. 


## v2.18.0

* Remove 'hotspot_login_required' informational item and logic (was not working correctly).


## v2.17.1

* Fix verbose output for running a Swift command. 
* Exit Swift programs with code 1 on error.
* Remove rexml dependency, no longer needed.


## v2.17.0

* Remove all remaining uses of the 'airport' command.
* Remove 'available_network_info' command which required the 'airport' command.
* Remove extended information in the 'info' command output, which required the 'airport' command.
* Remove unused ModelValidator class.
* In README, update license reference and make other edits.


## v2.16.1

* Fix airport deprecations' removal of listing all networks and disconnecting from a network by using Swift scripts.


## v2.16.0 (2024-04)

* Handle deprecation of the `airport` command starting at Mac OS 14.4.
* Add hotspot_login_required functionality.
* Change 'port' to 'interface' in some names.
* Add to external resources: captive.apple.com, librespeed.org
* Change license from MIT to Apache 2.


## v2.15.2

* Improve support for 'hotspot login required'.
* Add 'hotspot_login_required' field to info hash, & on connect, opens captive.aple.com page if needed.
* Change license from MIT to Apache 2.


## v2.15.1

* Fix bug; when calling connect with an SSID with leading spaces, a warning was erroneously issued about the SSID.


## v2.15.0

* Allow using symbols in the 'nameservers' subcommands.
* Modify `forget` method to allow passing a single array of names, as returned by `pr.grep`, for example.
* Output duration of http get's.


## v2.14.0

* `ls_avail_nets` command now outputs access points in signal strength order.
* Add logo to project, show it in README.md.

## v2.13.0

* Fix: network names could not be displayed when one contained a nonstandard character (e.g. D5 for a special apostrophe in Mac Roman encoding).
* Fix: some operations that didn't make sense with WiFi off were attempted anyway; this was removed.

## v2.12.0

* Change connected_to_internet?. Use 'dig' to test name resolution first, then HTTP get. Also, add baidu.com for China where google.com is blocked.
* Remove ping test from connected_to_internet?. It was failing on a network that had connectivity (Syma in France).
* Remove trailing newline from MAC address.
* Fix nameservers command to return empty array instead of ["There aren't any DNS Servers set on Wi-Fi."] (output of underlying command)when no nameservers.


## v2.11.0

* Various fixes and clarifications.
* Change implementation of available_network_names to use REXML; first implemented w/position number, then XPath.
* Add attempt count to try_os_command_until in verbose mode.

## v2.10.1

* Fix egregious bug; the 'a' command did not work if `airport` was not in the path; I should have been using the AIRPORT_CMD constant but hard coded `airport` instead.

## v2.10.0

* Rename rm[_pref_nets] command to f[orget].
 

## v2.9.0

* Add duration of command to verbose output.
* Add MAC address to info hash.
* Reduce ping timeout to 3 seconds for faster return for `info`, `ci` commands.
* Replace ipchicken.com link with iplocation.net link for 'ropen'; iplocation aggregates several info sources.
* Fix bug where if there were no duplicate network names, result was nil, because uniq! returns nil if no changes!!!
* Suppress error throw on ping error when not connected; it was printing useless output.

## v2.8.0

* Substantial simplifications of model implementations of connected_to_internet?, available_network_names.
* Fixed network name reporting problems regarding leading/trailing spaces.
* Improve verbose output by printing command when issued, not after completed.


## v2.7.0

* Fix models not being loadable after requiring the gem.
* Add message suggesting to gem install awesome_print to help text if not installed.
* Add Github project page URL to help text.
* Rename 'wifion' to 'wifi_on'.
* Change order of verbose output and error raising in run_os_commmand.


## v2.6.0

* Add support for getting and setting DNS nameservers with 'na'/'nameservers' command.
* Improve error output readability for top level error catching.


## v2.5.0

* Add limited support for nonstandard wifi devices (https://github.com/keithrbennett/wifiwand/issues/6).


## v2.4.2

* Fix test.


## v2.4.1

* Fix bug: undefined local variable or method `connected_network_name'.


## v2.4.0

* Project has been renamed from 'mac-wifi' to 'wifi-wand'.
* Further preparation for addition of support of other OS's.
* Make resource opening OS-dependent as it should be.
* Move models to models directory.
* Refactored OS determination and model creation.
* Use scutil --dns to get nameserver info, using the union of the scoped and unscoped nameservers.


## v2.3.0

* Add public IP address info to info hash (https://github.com/keithrbennett/macwifi/issues/3).
* Add nameserver information to info hash (issue at https://github.com/keithrbennett/macwifi/issues/5).
* Made all info hash keys same data type to be less confusing; made them all String's.
* Replace 'public-ip-show' with 'ropen', and provide additional targets ipchicken.com,
 speedtest.net, and the Github page for this project
* Speed up retrieval of network name
* Remove BaseModel#run_os_command private restriction.


## v2.2.0

* Add pu[blic-wifi-show] command to open https://www.whatismyip.com/ to show public IP address info.
* Removed 'vpn on' info from info hash; it was often inaccurate.


## v2.1.0

* Support for the single script file install has been dropped. It was requiring too much complexity,
and was problematic with Ruby implementations lacking GEM_HOME / GEM_PATH environment variables.
* Code was broken out of the single script file into class files, plus a `version.rb`
and `mac-wifi.rb` file.


## v2.0.0

* Support output formats in batch mode: JSON, YAML, puts, and inspect modes.
* Change some command names to include underscores.
* Shell mode is now (only) a command line switch (-s).


## v1.4.0

* Support for "MAC-WIFI-OPTS" environment variable for configuration dropped.
* Support for "-v" verbosity command line option added.
* Work around pry bug whereby shell was not always starting when requested.
* 99% fix for reporting of available network names containing leading spaces
  (this will not correctly handle the case of network names that are identical
  except for numbers of leading spaces).
* Improved handling of attempting to list available networks when wifi is off.


## v1.3.0

* Add partial JSON and YAML support.
* Script moved from bin to exe directory.
* Provide `fp` fancy print alias for convenience in shell.
* Command renames: 'lsp' -> 'prefnets', 'rm' -> 'rmprefnets'
* Add 'availnets' command for list of unique available network names.


## v1.2.0

* Fix: protect against using command strings shorter than minimum length
      (e.g. 'c', when more chars are necessary to disambiguate multiple commands).
* Improvements in help text and readme.


## v1.1.0

* Sort available networks alphabetically, left justify ssid's.
* to_s is called on parameters so that symbols can be specified in interactive shell for easier typing


## v1.0.0

* First versioned release.


<|MERGE_RESOLUTION|>--- conflicted
+++ resolved
@@ -1,15 +1,7 @@
-<<<<<<< HEAD
-## v2.20.0
-
-* For detecting the wifi interface (e.g. 'en0'), replace networksetup with system_profiler.
-* For listing available networks, replace Swift script with system_profiler. Now sorts in signal strength order and removes duplicates.
-* Cleanup and refactoring in BaseModel and CommandLineInterface.
-=======
 ## v2.19.1
 
 * Fix connected_network_name when wifi is on but no network is connected.
 
->>>>>>> 1ffe9b1e
 
 ## v2.19.0
 
